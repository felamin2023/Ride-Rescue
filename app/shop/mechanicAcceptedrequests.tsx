// app/shop/mechanicAcceptedrequests.tsx
import React, { useCallback, useEffect, useState } from "react";
import {
  View,
  Text,
  Image,
  FlatList,
  Pressable,
  Platform,
  Alert,
  Animated,
  Easing,
  Modal,
  ScrollView,
} from "react-native";
import { SafeAreaView } from "react-native-safe-area-context";
import { Ionicons } from "@expo/vector-icons";
import { useRouter } from "expo-router";
import * as Location from "expo-location";
import LoadingScreen from "../../components/LoadingScreen";
import { supabase } from "../../utils/supabase";
import PaymentModal from "../../components/PaymentModal";
import CancelRepairModal from "../../components/CancelRepairModal";

/* ----------------------------- Helpers ----------------------------- */
const DEBUG_PRINTS = false;
const dbg = (...args: any[]) => DEBUG_PRINTS && console.log("[SHOP-ACCEPTED]", ...args);

const AVATAR_PLACEHOLDER =
  "https://images.unsplash.com/photo-1527980965255-d3b416303d12?q=80&w=256&auto=format&fit=crop";

const cardShadow = Platform.select({
  ios: { shadowColor: "#0F172A", shadowOpacity: 0.06, shadowRadius: 16, shadowOffset: { width: 0, height: 8 } },
  android: { elevation: 2 },
});

const peso = (n: number | null | undefined) => `₱${(Number(n) || 0).toFixed(2)}`;

/* ----------------------------- Types ----------------------------- */
type SRStatus = "pending" | "accepted" | "rejected" | "canceled";
type EmergencyStatus = "waiting" | "in_process" | "completed" | "canceled";

type ServiceRequestRow = {
  service_id: string;
  emergency_id: string;
  shop_id: string;
  latitude: number;
  longitude: number;
  status: SRStatus;
  requested_at: string;
  accepted_at?: string | null;
  shop_hidden?: boolean;
};

type EmergencyRow = {
  emergency_id: string;
  user_id: string; // driver
  vehicle_type: string;
  breakdown_cause: string | null;
  attachments: string[] | null;
  emergency_status: EmergencyStatus;
  latitude: number;
  longitude: number;
  created_at: string;
  accepted_at?: string | null;
  accepted_by?: string | null;
  completed_at?: string | null;
  canceled_at?: string | null;
  canceled_reason?: string | null;
};

type AppUserRow = { user_id: string; full_name: string | null; photo_url: string | null };

type TxRow = {
  transaction_id: string;
  emergency_id: string;
  service_id: string;
  shop_id: string;
  rate_per_km: number;
  distance_km: number;
  distance_fee: number;
  labor_cost: number;
  extra_total: number;
  total_amount: number;
  status: "pending" | "to_pay" | "paid" | "canceled";
  cancel_option: "incomplete" | "diagnose_only" | null; 
  created_at: string;
  updated_at: string | null;
  paid_at: string | null;
  proof_image_url: string | null;
};

type Charges = {
  ratePerKm: number;
  distanceKm: number;
  distanceFee: number;
  laborCost: number;
  extraTotal: number;
  totalAmount: number;
  txStatus: TxRow["status"];
};

type CardItem = {
  serviceId: string;
  emergencyId: string;
  driverUserId: string | null;
  driverName: string;
  driverAvatar: string;
  vehicleType: string;
  info: string;
  lat: number;
  lon: number;
  landmark: string;
  location: string;
  dateTime: string;
  sentWhen: string;
  emStatus: EmergencyStatus;
  distanceKm?: number;
  imageUrls?: string[];
  charges?: Charges; // 👈 populated from payment_transaction
};

/* ----------------------------- Small UI helpers ----------------------------- */
function fmtDateTime(iso: string) {
  const d = new Date(iso);
  const date = d.toLocaleDateString(undefined, { year: "numeric", month: "short", day: "2-digit" });
  const time = d.toLocaleTimeString(undefined, { hour: "2-digit", minute: "2-digit" });
  return `${date} - ${time}`;
}
function timeAgo(iso: string) {
  const now = Date.now();
  const t = new Date(iso).getTime();
  const diff = Math.max(0, now - t) / 1000;
  if (diff < 60) return "Just now";
  const m = Math.floor(diff / 60);
  if (m < 60) return `${m}m ago`;
  const h = Math.floor(m / 60);
  if (h < 24) return `${h}h ago`;
  const d = Math.floor(h / 24);
  return `${d}d ago`;
}
async function reverseGeocode(lat: number, lon: number): Promise<string> {
  try {
    const results = await Location.reverseGeocodeAsync({ latitude: lat, longitude: lon });
    if (results.length > 0) {
      const p = results[0];
      const parts = [p.name, p.street, p.district, p.city, p.region, p.postalCode, p.country].filter(Boolean);
      return parts.join(", ") || "Address not available";
    }
  } catch {}
  return "Unknown location";
}
function haversineKm(lat1: number, lon1: number, lat2: number, lon2: number) {
  const toRad = (x: number) => (x * Math.PI) / 180;
  const R = 6371;
  const dLat = toRad(lat2 - lat1);
  const dLon = toRad(lon2 - lon1);
  const a = Math.sin(dLat / 2) ** 2 + Math.cos(toRad(lat1)) * Math.cos(toRad(lat2)) * Math.sin(dLon / 2) ** 2;
  const c = 2 * Math.atan2(Math.sqrt(a), Math.sqrt(1 - a));
  return R * c;
}
const STATUS_STYLES: Record<EmergencyStatus, { bg?: string; border?: string; text?: string }> = {
  in_process: { bg: "bg-emerald-50", border: "border-emerald-300/70", text: "text-emerald-700" },
  waiting: { bg: "bg-amber-50", border: "border-amber-300/70", text: "text-amber-700" },
  completed: { bg: "bg-blue-50", border: "border-blue-300/70", text: "text-blue-700" },
  canceled: { bg: "bg-rose-50", border: "border-rose-300/70", text: "text-rose-700" },
};
const prettyStatus = (s: EmergencyStatus) =>
  s === "in_process" ? "In Process" : s.replace(/_/g, " ").replace(/\b\w/g, (c) => c.toUpperCase());

/* ----------------------------- Cute spinner ----------------------------- */
function SpinningGear({ size = 14, color = "#059669" }) {
  const spin = React.useRef(new Animated.Value(0)).current;
  React.useEffect(() => {
    const anim = Animated.loop(Animated.timing(spin, { toValue: 1, duration: 1200, easing: Easing.linear, useNativeDriver: true }));
    anim.start();
    return () => anim.stop();
  }, [spin]);
  const rotate = spin.interpolate({ inputRange: [0, 1], outputRange: ["0deg", "360deg"] });
  return (
    <Animated.View style={{ transform: [{ rotate }] }}>
      <Ionicons name="settings-outline" size={size} color={color} />
    </Animated.View>
  );
}

/* ----------------------------- CenterConfirm ----------------------------- */
function CenterConfirm({
  visible, title, message, onCancel, onConfirm, confirmLabel = "Confirm", cancelLabel = "Cancel", confirmColor = "#2563EB",
}: {
  visible: boolean; title: string; message?: string; onCancel: () => void; onConfirm: () => void;
  confirmLabel?: string; cancelLabel?: string; confirmColor?: string;
}) {
  return (
    <Modal visible={visible} transparent animationType="fade" onRequestClose={onCancel}>
      <View className="flex-1 items-center justify-center" style={{ backgroundColor: "rgba(0,0,0,0.35)" }}>
        <View className="w-11/12 max-w-md rounded-2xl bg-white p-5" style={cardShadow as any}>
          <View className="items-center mb-2"><Ionicons name="alert-circle-outline" size={28} color={confirmColor} /></View>
          <Text className="text-lg font-semibold text-slate-900 text-center">{title}</Text>
          {message ? <Text className="mt-2 text-[14px] text-slate-600 text-center">{message}</Text> : null}
          <View className="mt-5 flex-row gap-10">
            <Pressable onPress={onCancel} className="flex-1 rounded-2xl border border-slate-300 py-2.5 items-center">
              <Text className="text-[14px] text-slate-900">{cancelLabel}</Text>
            </Pressable>
            <Pressable onPress={onConfirm} className="flex-1 rounded-2xl py-2.5 items-center" style={{ backgroundColor: confirmColor }}>
              <Text className="text-[14px] text-white font-semibold">{confirmLabel}</Text>
            </Pressable>
          </View>
        </View>
      </View>
    </Modal>
  );
}

/* ----------------------------- Screen ----------------------------- */
export default function ShopAcceptedRequests() {
  const router = useRouter();

  const [loading, setLoading] = useState<{ visible: boolean; message?: string }>({ visible: false });
  const [userId, setUserId] = useState<string | null>(null);
  const [shopId, setShopId] = useState<string | null>(null);

  const [items, setItems] = useState<CardItem[]>([]);
  const [openCards, setOpenCards] = useState<Record<string, boolean>>({});
  const [actionLocked, setActionLocked] = useState<Record<string, boolean>>({});
  const [showPaymentModal, setShowPaymentModal] = useState(false);
  const [showCancelModal, setShowCancelModal] = useState(false);
  const [selectedEmergency, setSelectedEmergency] = useState<{ emergencyId: string; distanceKm: number } | null>(null);

  const [confirmHideId, setConfirmHideId] = useState<string | null>(null);

  // amounts snapshot for PaymentModal
  const [originalTx, setOriginalTx] = useState<{ distance_fee: number; labor_cost: number; total_amount: number } | null>(null);

  const toggleCard = (emId: string) => setOpenCards((m) => ({ ...m, [emId]: !m[emId] }));

  /* ----------------------------- Data fetchers ----------------------------- */
  const fetchAll = useCallback(async (withSpinner: boolean) => {
    try {
      if (withSpinner) setLoading({ visible: true, message: "Loading accepted requests…" });

      // who am I -> which shop
      let uid = userId;
      if (!uid) {
        const { data: auth } = await supabase.auth.getUser();
        if (!auth?.user) throw new Error("Please sign in.");
        uid = auth.user.id;
        setUserId(uid);
      }
      let sid = shopId;
      if (!sid) {
        const { data: srow, error: sErr } = await supabase.from("shop_details").select("shop_id").eq("user_id", uid!).single();
        if (sErr || !srow?.shop_id) throw new Error("Shop profile not found.");
        sid = srow.shop_id as string;
        setShopId(sid);
      }

      // 1) accepted SRs for this shop (and not soft-hidden)
      const { data: srs, error: srErr } = await supabase
        .from("service_requests")
        .select("service_id, emergency_id, shop_id, latitude, longitude, status, requested_at, accepted_at, shop_hidden")
        .eq("shop_id", sid!)
        .eq("status", "accepted")
        .eq("shop_hidden", false)
        .order("accepted_at", { ascending: false, nullsFirst: false })
        .order("requested_at", { ascending: false });
      if (srErr) throw srErr;
      const srRows = (srs as ServiceRequestRow[]) ?? [];
      if (srRows.length === 0) { setItems([]); return; }

      // 2) batch emergencies (exclude completed)
      const emIds = Array.from(new Set(srRows.map((r) => r.emergency_id)));
      const { data: ems, error: emErr } = await supabase
        .from("emergency")
        .select("emergency_id, user_id, vehicle_type, breakdown_cause, attachments, emergency_status, latitude, longitude, created_at, accepted_at, accepted_by")
        .in("emergency_id", emIds);
      if (emErr) throw emErr;

      const emMap = new Map<string, EmergencyRow>();
      (ems as EmergencyRow[]).forEach((e) => {
        if ((!e.accepted_by || e.accepted_by === uid) && e.emergency_status !== "completed") emMap.set(e.emergency_id, e);
      });
      const filteredSRs = srRows.filter((sr) => emMap.has(sr.emergency_id));
      if (filteredSRs.length === 0) { setItems([]); return; }

      // 3) driver profiles
      const driverIds = Array.from(new Set(Array.from(emMap.values()).map((e) => e.user_id)));
      const { data: users } = await supabase.from("app_user").select("user_id, full_name, photo_url").in("user_id", driverIds);
      const userMap = new Map<string, AppUserRow>();
      (users as AppUserRow[] | null)?.forEach((u) => userMap.set(u.user_id, u));

      // 4) payment_transaction for these emergencies (for this shop)
      const { data: txs } = await supabase
        .from("payment_transaction")
        .select("transaction_id, emergency_id, service_id, shop_id, rate_per_km, distance_km, distance_fee, labor_cost, extra_total, total_amount, status, created_at, updated_at, paid_at, proof_image_url")
        .eq("shop_id", sid!)
        .in("emergency_id", Array.from(emMap.keys()));
      // choose most recent per service_id
      const txByService = new Map<string, TxRow>();
      (txs as TxRow[] | null)?.forEach((t) => {
        const cur = txByService.get(t.service_id);
        if (!cur || new Date(t.created_at).getTime() > new Date(cur.created_at).getTime()) txByService.set(t.service_id, t);
      });

      // 5) compose cards
      const composed: CardItem[] = await Promise.all(
        filteredSRs.map(async (sr) => {
          const em = emMap.get(sr.emergency_id)!;
          const u = userMap.get(em.user_id);
          const driverName = u?.full_name || "Driver";
          const driverAvatar = u?.photo_url || AVATAR_PLACEHOLDER;
          const distanceKm = haversineKm(sr.latitude, sr.longitude, em.latitude, em.longitude);
          const landmark = await reverseGeocode(em.latitude, em.longitude);

          const tx = txByService.get(sr.service_id);
          const charges: Charges | undefined = tx
            ? {
                ratePerKm: Number(tx.rate_per_km || 0),
                distanceKm: Number(tx.distance_km || 0),
                distanceFee: Number(tx.distance_fee || 0),
                laborCost: Number(tx.labor_cost || 0),
                extraTotal: Number(tx.extra_total || 0),
                totalAmount: Number(tx.total_amount || 0),
                txStatus: tx.status,
              }
            : undefined;

          return {
            serviceId: sr.service_id,
            emergencyId: sr.emergency_id,
            driverUserId: u?.user_id ?? null,
            driverName,
            driverAvatar,
            vehicleType: em.vehicle_type,
            info: em.breakdown_cause || "—",
            lat: em.latitude,
            lon: em.longitude,
            landmark,
            location: `(${em.latitude.toFixed(5)}, ${em.longitude.toFixed(5)})`,
            dateTime: fmtDateTime(em.created_at),
            sentWhen: timeAgo(sr.accepted_at || sr.requested_at),
            emStatus: em.emergency_status,
            distanceKm,
            imageUrls: (em.attachments || []).filter(Boolean) || undefined,
            charges,
          };
        })
      );

      // sort: in_process first, then canceled (completed excluded)
      composed.sort((a, b) => {
        const order = (s: EmergencyStatus) => (s === "in_process" ? 0 : s === "canceled" ? 1 : 2);
        return order(a.emStatus) - order(b.emStatus);
      });

      setItems(composed);
      setActionLocked((prev) => {
        const active = new Set(composed.map((c) => c.emergencyId));
        const next = { ...prev };
        Object.keys(next).forEach((id) => {
          if (!active.has(id)) delete next[id];
        });
        return next;
      });
    } catch (e: any) {
      Alert.alert("Unable to load", e?.message ?? "Please try again.");
    } finally {
      if (withSpinner) setLoading({ visible: false });
    }
  }, [shopId, userId]);

  // Load one tx (used by PaymentModal open)
  const loadPaymentTx = useCallback(
    async (emergencyId: string) => {
      if (!shopId) return null;
      const { data: tx, error } = await supabase
        .from("payment_transaction")
        .select("transaction_id, distance_fee, labor_cost, total_amount")
        .eq("emergency_id", emergencyId)
        .eq("shop_id", shopId)
        .order("created_at", { ascending: false })
        .limit(1)
        .maybeSingle();
      if (error) dbg("loadPaymentTx error", error);
      return tx ?? null;
    },
    [shopId]
  );

  /* ----------------------------- Actions ----------------------------- */
<<<<<<< HEAD
=======
  const openDirections = (lat: number, lon: number) => {
    Linking.openURL(`https://www.google.com/maps/dir/?api=1&destination=${lat},${lon}`).catch(() => {});
  };

  // 🔵 UPDATED: Navigate directly to conversation instead of messages list
  const messageDriver = async (emergencyId: string, driverUserId: string | null) => {
    try {
      setLoading({ visible: true, message: "Opening chat..." });

      if (!driverUserId) {
        Alert.alert("Error", "Driver information is not available.");
        return;
      }

      // Check if conversation already exists for this emergency
      const { data: existingConvs, error: convError } = await supabase
        .from("conversations")
        .select("id")
        .eq("emergency_id", emergencyId)
        .order("updated_at", { ascending: false });

      if (convError) {
        console.error("Error checking conversations:", convError);
      }

      let conversationId;

      // Use the most recent existing conversation if found
      if (existingConvs && existingConvs.length > 0) {
        conversationId = existingConvs[0].id;
        console.log("Found existing emergency conversation:", conversationId);
      } else {
        // Create new conversation for this emergency
        const { data: newConv, error } = await supabase
          .from("conversations")
          .insert({
            emergency_id: emergencyId,
            customer_id: driverUserId, // driver is the customer in emergency context
            driver_id: userId, // shop is the driver in emergency context
          })
          .select()
          .single();

        if (error) {
          console.error("Error creating conversation:", error);
          Alert.alert("Error", "Could not start conversation. Please try again.");
          return;
        }
        conversationId = newConv.id;
        console.log("Created new emergency conversation:", conversationId);
      }

      // 🔵 FIXED: Use the correct route that exists in your app
      // Navigate to the driver chat screen (since that's what exists)
      router.push(`/driver/chat/${conversationId}`);
    } catch (error) {
      console.error("Error in messageDriver:", error);
      Alert.alert("Error", "Could not start conversation. Please try again.");
    } finally {
      setLoading({ visible: false });
    }
  };

>>>>>>> 35152fb1
  const handleMarkComplete = async (emergencyId: string, distanceKm?: number) => {
    if (actionLocked[emergencyId]) return;
    setActionLocked((prev) => ({ ...prev, [emergencyId]: true }));
    setSelectedEmergency({ emergencyId, distanceKm: distanceKm || 0 });

    const tx = await loadPaymentTx(emergencyId);
    if (tx) {
      setOriginalTx({
        distance_fee: Number(tx.distance_fee) || 0,
        labor_cost: Number(tx.labor_cost) || 0,
        total_amount: Number(tx.total_amount) || 0,
      });
    } else {
      // fallback if no tx yet (rare)
      setOriginalTx({ distance_fee: (distanceKm || 0) * 15, labor_cost: 0, total_amount: (distanceKm || 0) * 15 });
    }
    setShowPaymentModal(true);
  };

  const handleCancelRepair = (emergencyId: string, distanceKm?: number) => {
    if (actionLocked[emergencyId]) return;
    setActionLocked((prev) => ({ ...prev, [emergencyId]: true }));
    setSelectedEmergency({ emergencyId, distanceKm: distanceKm || 0 });
    setShowCancelModal(true);
  };

  const handleInvoiceSubmit = async (invoice: {
    offerId: string;            // emergencyId
    finalLaborCost: number;
    finalPartsCost?: number;    // unused
    finalServices: any[];       // extra items
    finalTotal?: number;        // recomputed
  }) => {
    try {
      setLoading({ visible: true, message: "Creating invoice… awaiting driver payment" });

      const tx = await loadPaymentTx(invoice.offerId);
      if (!tx) throw new Error("No payment transaction found for this emergency.");

      const now = new Date().toISOString();

      // Base distance = tx.distance_fee; extras from modal; recompute total
      const baseDistance = Number(originalTx?.distance_fee ?? 0);
      const extraTotal = (invoice.finalServices || []).reduce((sum: number, s: any) => {
        const qty = Number(s?.qty ?? s?.quantity ?? 1) || 1;
        const unit = Number(s?.fee ?? s?.price ?? s?.amount ?? s?.cost ?? 0) || 0;
        return sum + qty * unit;
      }, 0);
      const labor = Number(invoice.finalLaborCost || 0);
      const computedTotal = baseDistance + labor + extraTotal;

      const { error: txErr } = await supabase
        .from("payment_transaction")
        .update({
          labor_cost: Number(labor.toFixed(2)),
          extra_items: invoice.finalServices ?? [],
          extra_total: Number(extraTotal.toFixed(2)),
          total_amount: Number(computedTotal.toFixed(2)),
          status: "to_pay",
          updated_at: now,
        })
        .eq("transaction_id", tx.transaction_id);
      if (txErr) throw txErr;

      // Move card to Completed/Transactions screen
      setActionLocked((prev) => {
        if (!prev[invoice.offerId]) return prev;
        const next = { ...prev };
        delete next[invoice.offerId];
        return next;
      });
      setShowPaymentModal(false);
      setSelectedEmergency(null);
      setOriginalTx(null);
Alert.alert("Invoice sent", "Waiting for the driver to pay.");
    } catch (e: any) {
      Alert.alert("Update failed", e?.message ?? "Please try again.");
    } finally {
      setLoading({ visible: false });
    }
  };

  const handleCancelSubmit = async (cancelData: {
    offerId: string; cancelOption: "incomplete" | "diagnose_only"; reason?: string; totalFees: number;
  }) => {
    try {
      setLoading({ visible: true, message: "Cancelling repair service..." });

      const now = new Date().toISOString();
      const isDiagnoseOnly = cancelData.cancelOption === "diagnose_only";

      // 1) emergency status update
      const emergencyUpdate =
        isDiagnoseOnly
          ? { emergency_status: "completed", completed_at: now }
          : { emergency_status: "canceled", canceled_at: now, canceled_reason: cancelData.reason || null };
      const { error: emergencyError } = await supabase
        .from("emergency")
        .update(emergencyUpdate)
        .eq("emergency_id", cancelData.offerId);
      if (emergencyError) throw emergencyError;

      // 2) payment_transaction adjustments
      const { data: tx } = await supabase
        .from("payment_transaction")
        .select("transaction_id, distance_fee, labor_cost")
        .eq("emergency_id", cancelData.offerId)
        .eq("shop_id", shopId!)
        .order("created_at", { ascending: false })
        .limit(1)
        .maybeSingle();

      if (tx) {
        const baseDistance = Number(tx.distance_fee || 0);
        const baseLabor = Number(tx.labor_cost || 0);

        if (isDiagnoseOnly) {
        // OPTION 2: No fee at all; keep it visible in Completed/Transactions with no proof & no "Paid" badge
        const { error: txErr } = await supabase
          .from("payment_transaction")
          .update({
            distance_fee: 0,
            labor_cost: 0,
            extra_total: 0,
            total_amount: 0,
            status: "pending",           // not "paid" → no Paid chip; proof not required
            cancel_option: cancelData.cancelOption,
            cancel_reason: cancelData.reason || null,
            paid_at: null,               // ensure it's not marked paid
            updated_at: now,
          })
          .eq("transaction_id", tx.transaction_id);
        if (txErr) throw txErr;
      } else {
        // OPTION 1: Distance fee + 50% of labor
        const halfLabor = Number((baseLabor * 0.5).toFixed(2));
        const computed = Number((baseDistance + halfLabor).toFixed(2));

        const { error: txErr } = await supabase
          .from("payment_transaction")
          .update({
            // reflect the halved labor in the breakdown, not just in total
            labor_cost: halfLabor,
            // keep the recorded distance fee as-is
            extra_total: 0,               // extras are not charged on cancel
            total_amount: computed,
            status: "to_pay",
            cancel_option: cancelData.cancelOption,
            cancel_reason: cancelData.reason || null,
            canceled_at: now,
            updated_at: now,
          })
          .eq("transaction_id", tx.transaction_id);
        if (txErr) throw txErr;
      }

      }

      // Local UI
      setActionLocked((prev) => {
        if (!prev[cancelData.offerId]) return prev;
        const next = { ...prev };
        delete next[cancelData.offerId];
        return next;
      });
      setItems((prev) => prev.filter((it) => it.emergencyId !== cancelData.offerId));
      setShowCancelModal(false);
      setSelectedEmergency(null);
    } catch (e: any) {
      Alert.alert("Cancellation failed", e?.message ?? "Please try again.");
    } finally {
      setLoading({ visible: false });
    }
  };

  // soft-hide accepted row for this shop
  const hideAccepted = async (serviceId: string) => {
    try {
      setLoading({ visible: true, message: "Hiding from list…" });
      const { error } = await supabase.from("service_requests").update({ shop_hidden: true }).eq("service_id", serviceId);
      if (error) throw error;
      setItems((prev) => prev.filter((it) => it.serviceId !== serviceId));
    } catch (e: any) {
      Alert.alert("Hide failed", e?.message ?? "Please try again.");
    } finally {
      setLoading({ visible: false });
    }
  };

  /* ----------------------------- Realtime ----------------------------- */
  useEffect(() => {
    const chSR = supabase
      .channel("sr-shop-accepted")
      .on("postgres_changes", { event: "*", schema: "public", table: "service_requests" }, (payload) => {
        const row = (payload as any).new as ServiceRequestRow | undefined;
        if (!row) return;
        setItems((prev) => {
          if (row.status !== "accepted") return prev.filter((it) => it.serviceId !== row.service_id);
          return prev.map((it) =>
            it.serviceId === row.service_id ? { ...it, sentWhen: timeAgo(row.accepted_at || row.requested_at) } : it
          );
        });
      })
      .subscribe();

    const chEM = supabase
      .channel("em-shop-status")
      .on("postgres_changes", { event: "*", schema: "public", table: "emergency" }, (payload) => {
        const row = (payload as any).new as EmergencyRow | undefined;
        if (!row) return;
        setItems((prev) => {
          if (row.emergency_status === "completed") return prev.filter((it) => it.emergencyId !== row.emergency_id);
          return prev.map((it) => (it.emergencyId === row.emergency_id ? { ...it, emStatus: row.emergency_status } : it));
        });
      })
      .subscribe();

    // tx updates (e.g., when driver pays or proof is uploaded)
    const chTX = supabase
      .channel("tx-shop")
      .on("postgres_changes", { event: "*", schema: "public", table: "payment_transaction" }, (payload) => {
        const row = (payload as any).new as TxRow | undefined;
        if (!row || row.shop_id !== shopId) return;
        setItems((prev) =>
          prev.map((it) =>
            it.serviceId === row.service_id
              ? {
                  ...it,
                  charges: {
                    ratePerKm: Number(row.rate_per_km || 0),
                    distanceKm: Number(row.distance_km || 0),
                    distanceFee: Number(row.distance_fee || 0),
                    laborCost: Number(row.labor_cost || 0),
                    extraTotal: Number(row.extra_total || 0),
                    totalAmount: Number(row.total_amount || 0),
                    txStatus: row.status,
                  },
                }
              : it
          )
        );
      })
      .subscribe();

    return () => {
      supabase.removeChannel(chSR);
      supabase.removeChannel(chEM);
      supabase.removeChannel(chTX);
    };
  }, [shopId]);

  /* ----------------------------- Lifecycle ----------------------------- */
  useEffect(() => { fetchAll(true); }, [fetchAll]);
  useEffect(() => { const id = setInterval(() => fetchAll(false), 15000); return () => clearInterval(id); }, [fetchAll]);

  /* ----------------------------- Render ----------------------------- */
  const renderItem = ({ item }: { item: CardItem }) => {
    const ST = STATUS_STYLES[item.emStatus];
    const isOpen = !!openCards[item.emergencyId];
    const hasCharges = !!item.charges;
    const buttonsVisible = item.emStatus === "in_process" && !actionLocked[item.emergencyId] && (item.charges?.txStatus === "pending" || !item.charges);


    return (
      <Pressable
        onPress={() => toggleCard(item.emergencyId)}
        className="bg-white rounded-2xl p-5 mb-4 border border-slate-200 relative"
        style={cardShadow as any}
      >
        {/* Trash on canceled */}
        {item.emStatus === "canceled" && (
          <View className="absolute top-3 right-3">
            <Pressable onPress={() => setConfirmHideId(item.serviceId)} hitSlop={8} className="p-1 rounded-full">
              <Ionicons name="trash-outline" size={20} color="#64748B" />
            </Pressable>
          </View>
        )}

        {/* Header */}
        <View className="flex-row items-center">
          <Image source={{ uri: item.driverAvatar }} className="w-12 h-12 rounded-full" />
          <View className="ml-3 flex-1">
            <Text className="text-[17px] font-semibold text-slate-900" numberOfLines={1}>{item.driverName}</Text>
            <Text className="text-[13px] text-slate-500 mt-0.5">Emergency Request • {item.vehicleType}</Text>
          </View>

          {/* Quick total pill */}
          {hasCharges && (
            <View className="ml-3 rounded-full bg-slate-100 border border-slate-300 px-3 py-1">
              <Text className="text-[12px] font-semibold text-slate-900">{peso(item.charges!.totalAmount)}</Text>
            </View>
          )}
        </View>

        <View className="h-px bg-slate-200 my-4" />

        {/* Driver info */}
        <View className="space-y-3">
          {!!item.info && item.info !== "—" && (
            <View className="flex-row items-start">
              <Ionicons name="document-text-outline" size={16} color="#64748B" />
              <View className="ml-3 flex-1">
                <Text className="text-slate-600 text-sm font-medium">Driver Notes</Text>
                <Text className="text-slate-800 text-sm mt-0.5 leading-5">{item.info}</Text>
              </View>
            </View>
          )}

          <View className="flex-row items-start">
            <Ionicons name="location-outline" size={16} color="#64748B" />
            <View className="ml-3 flex-1">
              <Text className="text-slate-600 text-sm font-medium">Landmark</Text>
              <Text className="text-slate-800 text-sm mt-0.5 leading-5">{item.landmark}</Text>
            </View>
          </View>

          <View className="flex-row items-start">
            <Ionicons name="map-outline" size={16} color="#64748B" />
            <View className="ml-3 flex-1">
              <Text className="text-slate-600 text-sm font-medium">Location</Text>
              <Text className="text-slate-800 text-sm mt-0.5">{item.location}</Text>
            </View>
          </View>

          <View className="flex-row items-start">
            <Ionicons name="calendar-outline" size={16} color="#64748B" />
            <View className="ml-3 flex-1">
              <Text className="text-slate-600 text-sm font-medium">Date & Time</Text>
              <Text className="text-slate-800 text-sm mt-0.5">{item.dateTime}</Text>
            </View>
          </View>
        </View>

        {/* Charges block */}
        {hasCharges && (
          <>
            <View className="h-px bg-slate-200 my-4" />
            <View className="p-4 bg-slate-50 rounded-xl border border-slate-200">
              <View className="flex-row justify-between items-center">
                <Text className="text-slate-600 text-sm">Distance Fee</Text>
                <Text className="text-slate-900 text-sm font-medium">{peso(item.charges!.distanceFee)}</Text>
              </View>
              <View className="flex-row justify-between items-center mt-2">
                <Text className="text-slate-600 text-sm">Labor</Text>
                <Text className="text-slate-900 text-sm font-medium">{peso(item.charges!.laborCost)}</Text>
              </View>
              {Number(item.charges!.extraTotal) > 0 && (
                <View className="flex-row justify-between items-center mt-2">
                  <Text className="text-slate-600 text-sm">Extras</Text>
                  <Text className="text-slate-900 text-sm font-medium">{peso(item.charges!.extraTotal)}</Text>
                </View>
              )}
              <View className="flex-row justify-between items-center pt-2 mt-2 border-t border-slate-300">
                <Text className="text-slate-800 text-sm font-semibold">Total</Text>
                <Text className="text-slate-900 text-sm font-bold">{peso(item.charges!.totalAmount)}</Text>
              </View>
            </View>
          </>
        )}

        <View className="h-px bg-slate-200 my-4" />

        {/* Status + meta */}
        <View className="flex-row items-center justify-between">
          <View className={`rounded-full px-3 py-1.5 border self-start flex-row items-center ${STATUS_STYLES[item.emStatus].bg ?? ""} ${STATUS_STYLES[item.emStatus].border ?? ""}`}>
            {item.emStatus === "in_process" ? (<View className="mr-1.5"><SpinningGear size={12} /></View>) : null}
            <Text className={`text-[12px] font-medium ${STATUS_STYLES[item.emStatus].text ?? "text-slate-800"}`}>
              {prettyStatus(item.emStatus)}
            </Text>
          </View>
          <Text className="text-[13px] text-slate-400">Sent {item.sentWhen}</Text>
        </View>

        {/* Expanded actions */}
        {isOpen && (
          <>
            <View className="h-px bg-slate-200 my-4" />

<<<<<<< HEAD
            {buttonsVisible && (
=======
            {/* Primary actions */}
            <View className="flex-row gap-3">
              {/* 🔵 UPDATED: Message Button - now passes driverUserId */}
              <Pressable
                onPress={() => messageDriver(item.emergencyId, item.driverUserId)}
                className="flex-1 rounded-xl py-2.5 items-center border border-slate-300"
              >
                <View className="flex-row items-center gap-1.5">
                  <Ionicons name="chatbubbles-outline" size={16} color="#0F172A" />
                  <Text className="text-[14px] font-semibold text-slate-900">Message</Text>
                </View>
              </Pressable>

              <Pressable onPress={() => openDirections(item.lat, item.lon)} className="flex-1 rounded-xl py-2.5 items-center border border-slate-300">
                <View className="flex-row items-center gap-1.5">
                  <Ionicons name="navigate-outline" size={16} color="#0F172A" />
                  <Text className="text-[14px] font-semibold text-slate-900">Location</Text>
                </View>
              </Pressable>
            </View>

            {item.emStatus === "in_process" && (
>>>>>>> 35152fb1
              <View className="flex-row gap-3 mt-3">
                <Pressable onPress={() => handleMarkComplete(item.emergencyId, item.distanceKm)} className="flex-1 rounded-xl py-2.5 px-4 bg-blue-600 items-center">
                  <Text className="text-white text-[14px] font-semibold">Complete</Text>
                </Pressable>

                <Pressable onPress={() => handleCancelRepair(item.emergencyId, item.distanceKm)} className="flex-1 rounded-xl py-2.5 px-4 border border-red-600 items-center bg-red-600">
                  <Text className="text-white text-[14px] font-semibold">Cancel Repair</Text>
                </Pressable>
              </View>
            )}
          </>
        )}
      </Pressable>
    );
  };

  return (
    <SafeAreaView className="flex-1 bg-[#F4F6F8]">
      <View className="flex-row items-center justify-between px-4 py-3 bg-white border-b border-slate-200">
        <Pressable onPress={() => router.back()} hitSlop={8}><Ionicons name="arrow-back" size={26} color="#0F172A" /></Pressable>
        <Text className="text-xl font-bold text-[#0F172A]">Accepted Requests</Text>
        <View style={{ width: 26 }} />
      </View>

      <FlatList
        data={items}
        keyExtractor={(i) => i.serviceId}
        renderItem={renderItem}
        contentContainerStyle={{ padding: 16, paddingBottom: 24 }}
        ListEmptyComponent={
          <View className="px-6 pt-16 items-center">
            <Ionicons name="document-text-outline" size={48} color="#94A3B8" />
            <Text className="text-center text-slate-500 mt-4 text-[15px]">No accepted requests to show.</Text>
          </View>
        }
      />

      {/* Payment Modal */}
      <PaymentModal
        visible={showPaymentModal}
        offerId={selectedEmergency?.emergencyId || ""} // emergencyId
        originalOffer={{
          labor_cost: originalTx?.labor_cost ?? 0,
          distance_fee: originalTx?.distance_fee ?? (selectedEmergency?.distanceKm || 0) * 15,
          total_cost: originalTx?.total_amount ?? ((originalTx?.labor_cost ?? 0) + (originalTx?.distance_fee ?? 0)),
        }}
        onClose={() => {
          const closingId = selectedEmergency?.emergencyId;
          if (closingId) {
            setActionLocked((prev) => {
              if (!prev[closingId]) return prev;
              const next = { ...prev };
              delete next[closingId];
              return next;
            });
          }
          setShowPaymentModal(false);
          setSelectedEmergency(null);
          setOriginalTx(null);
        }}
        onSubmit={handleInvoiceSubmit}
      />

      {/* Cancel Repair Modal */}
      <CancelRepairModal
        visible={showCancelModal}
        offerId={selectedEmergency?.emergencyId || ""}
        originalOffer={{
          labor_cost: 50,
          distance_fee: (selectedEmergency?.distanceKm || 0) * 15,
          total_cost: 50 + (selectedEmergency?.distanceKm || 0) * 15,
        }}
        onClose={() => {
          const closingId = selectedEmergency?.emergencyId;
          if (closingId) {
            setActionLocked((prev) => {
              if (!prev[closingId]) return prev;
              const next = { ...prev };
              delete next[closingId];
              return next;
            });
          }
          setShowCancelModal(false);
          setSelectedEmergency(null);
        }}
        onSubmit={handleCancelSubmit}
      />

      {/* Confirm: Hide accepted (trash) */}
      <CenterConfirm
        visible={!!confirmHideId}
        title="Delete request from your list?"
        message="Note: You cannot view this again once deleted."
        onCancel={() => setConfirmHideId(null)}
        onConfirm={() => { if (confirmHideId) { hideAccepted(confirmHideId); setConfirmHideId(null); } }}
        confirmLabel="Delete"
        cancelLabel="Back"
        confirmColor="#475569"
      />

      <LoadingScreen visible={loading.visible} message={loading.message} variant="spinner" />
    </SafeAreaView>
  );
}<|MERGE_RESOLUTION|>--- conflicted
+++ resolved
@@ -388,8 +388,6 @@
   );
 
   /* ----------------------------- Actions ----------------------------- */
-<<<<<<< HEAD
-=======
   const openDirections = (lat: number, lon: number) => {
     Linking.openURL(`https://www.google.com/maps/dir/?api=1&destination=${lat},${lon}`).catch(() => {});
   };
@@ -453,7 +451,6 @@
     }
   };
 
->>>>>>> 35152fb1
   const handleMarkComplete = async (emergencyId: string, distanceKm?: number) => {
     if (actionLocked[emergencyId]) return;
     setActionLocked((prev) => ({ ...prev, [emergencyId]: true }));
@@ -569,38 +566,15 @@
       if (tx) {
         const baseDistance = Number(tx.distance_fee || 0);
         const baseLabor = Number(tx.labor_cost || 0);
+        const computed = cancelData.cancelOption === "incomplete" ? baseDistance + baseLabor * 0.5 : baseDistance;
 
         if (isDiagnoseOnly) {
         // OPTION 2: No fee at all; keep it visible in Completed/Transactions with no proof & no "Paid" badge
         const { error: txErr } = await supabase
           .from("payment_transaction")
           .update({
-            distance_fee: 0,
-            labor_cost: 0,
-            extra_total: 0,
-            total_amount: 0,
-            status: "pending",           // not "paid" → no Paid chip; proof not required
-            cancel_option: cancelData.cancelOption,
-            cancel_reason: cancelData.reason || null,
-            paid_at: null,               // ensure it's not marked paid
-            updated_at: now,
-          })
-          .eq("transaction_id", tx.transaction_id);
-        if (txErr) throw txErr;
-      } else {
-        // OPTION 1: Distance fee + 50% of labor
-        const halfLabor = Number((baseLabor * 0.5).toFixed(2));
-        const computed = Number((baseDistance + halfLabor).toFixed(2));
-
-        const { error: txErr } = await supabase
-          .from("payment_transaction")
-          .update({
-            // reflect the halved labor in the breakdown, not just in total
-            labor_cost: halfLabor,
-            // keep the recorded distance fee as-is
-            extra_total: 0,               // extras are not charged on cancel
-            total_amount: computed,
-            status: "to_pay",
+            total_amount: Number(computed.toFixed(2)),
+            status: "canceled",
             cancel_option: cancelData.cancelOption,
             cancel_reason: cancelData.reason || null,
             canceled_at: now,
@@ -832,9 +806,6 @@
           <>
             <View className="h-px bg-slate-200 my-4" />
 
-<<<<<<< HEAD
-            {buttonsVisible && (
-=======
             {/* Primary actions */}
             <View className="flex-row gap-3">
               {/* 🔵 UPDATED: Message Button - now passes driverUserId */}
@@ -857,7 +828,6 @@
             </View>
 
             {item.emStatus === "in_process" && (
->>>>>>> 35152fb1
               <View className="flex-row gap-3 mt-3">
                 <Pressable onPress={() => handleMarkComplete(item.emergencyId, item.distanceKm)} className="flex-1 rounded-xl py-2.5 px-4 bg-blue-600 items-center">
                   <Text className="text-white text-[14px] font-semibold">Complete</Text>
