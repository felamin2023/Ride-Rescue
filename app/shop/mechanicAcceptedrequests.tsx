// app/shop/mechanicAcceptedrequests.tsx
import React, { useCallback, useEffect, useState } from "react";
import {
  View,
  Text,
  Image,
  FlatList,
  Pressable,
  Platform,
  Alert,
  Linking,
  Animated,
  Easing,
  Modal,
  ScrollView,
} from "react-native";
import { SafeAreaView } from "react-native-safe-area-context";
import { Ionicons } from "@expo/vector-icons";
import { useRouter } from "expo-router";
import * as Location from "expo-location";
import LoadingScreen from "../../components/LoadingScreen";
import { supabase } from "../../utils/supabase";
import PaymentModal from "../../components/PaymentModal";
import CancelRepairModal from "../../components/CancelRepairModal";

/* ----------------------------- Helpers ----------------------------- */
const DEBUG_PRINTS = false;
const dbg = (...args: any[]) => DEBUG_PRINTS && console.log("[SHOP-ACCEPTED]", ...args);

const AVATAR_PLACEHOLDER =
  "https://images.unsplash.com/photo-1527980965255-d3b416303d12?q=80&w=256&auto=format&fit=crop";

const cardShadow = Platform.select({
  ios: { shadowColor: "#0F172A", shadowOpacity: 0.06, shadowRadius: 16, shadowOffset: { width: 0, height: 8 } },
  android: { elevation: 2 },
});

const peso = (n: number | null | undefined) => `₱${(Number(n) || 0).toFixed(2)}`;

/* ----------------------------- Types ----------------------------- */
type SRStatus = "pending" | "accepted" | "rejected" | "canceled";
type EmergencyStatus = "waiting" | "in_process" | "completed" | "canceled";

type ServiceRequestRow = {
  service_id: string;
  emergency_id: string;
  shop_id: string;
  latitude: number;
  longitude: number;
  status: SRStatus;
  requested_at: string;
  accepted_at?: string | null;
  shop_hidden?: boolean;
};

type EmergencyRow = {
  emergency_id: string;
  user_id: string; // driver
  vehicle_type: string;
  breakdown_cause: string | null;
  attachments: string[] | null;
  emergency_status: EmergencyStatus;
  latitude: number;
  longitude: number;
  created_at: string;
  accepted_at?: string | null;
  accepted_by?: string | null;
  completed_at?: string | null;
  canceled_at?: string | null;
  canceled_reason?: string | null;
};

type AppUserRow = { user_id: string; full_name: string | null; photo_url: string | null };

type TxRow = {
  transaction_id: string;
  emergency_id: string;
  service_id: string;
  shop_id: string;
  rate_per_km: number;
  distance_km: number;
  distance_fee: number;
  labor_cost: number;
  extra_total: number;
  total_amount: number;
  status: "pending" | "to_pay" | "paid" | "canceled";
  created_at: string;
  updated_at: string | null;
  paid_at: string | null;
  proof_image_url: string | null;
};

type Charges = {
  ratePerKm: number;
  distanceKm: number;
  distanceFee: number;
  laborCost: number;
  extraTotal: number;
  totalAmount: number;
  txStatus: TxRow["status"];
};

type CardItem = {
  serviceId: string;
  emergencyId: string;
  driverUserId: string | null;
  driverName: string;
  driverAvatar: string;
  vehicleType: string;
  info: string;
  lat: number;
  lon: number;
  landmark: string;
  location: string;
  dateTime: string;
  sentWhen: string;
  emStatus: EmergencyStatus;
  distanceKm?: number;
  imageUrls?: string[];
  charges?: Charges; // 👈 populated from payment_transaction
};

/* ----------------------------- Small UI helpers ----------------------------- */
function fmtDateTime(iso: string) {
  const d = new Date(iso);
  const date = d.toLocaleDateString(undefined, { year: "numeric", month: "short", day: "2-digit" });
  const time = d.toLocaleTimeString(undefined, { hour: "2-digit", minute: "2-digit" });
  return `${date} - ${time}`;
}
function timeAgo(iso: string) {
  const now = Date.now();
  const t = new Date(iso).getTime();
  const diff = Math.max(0, now - t) / 1000;
  if (diff < 60) return "Just now";
  const m = Math.floor(diff / 60);
  if (m < 60) return `${m}m ago`;
  const h = Math.floor(m / 60);
  if (h < 24) return `${h}h ago`;
  const d = Math.floor(h / 24);
  return `${d}d ago`;
}
async function reverseGeocode(lat: number, lon: number): Promise<string> {
  try {
    const results = await Location.reverseGeocodeAsync({ latitude: lat, longitude: lon });
    if (results.length > 0) {
      const p = results[0];
      const parts = [p.name, p.street, p.district, p.city, p.region, p.postalCode, p.country].filter(Boolean);
      return parts.join(", ") || "Address not available";
    }
  } catch {}
  return "Unknown location";
}
function haversineKm(lat1: number, lon1: number, lat2: number, lon2: number) {
  const toRad = (x: number) => (x * Math.PI) / 180;
  const R = 6371;
  const dLat = toRad(lat2 - lat1);
  const dLon = toRad(lon2 - lon1);
  const a = Math.sin(dLat / 2) ** 2 + Math.cos(toRad(lat1)) * Math.cos(toRad(lat2)) * Math.sin(dLon / 2) ** 2;
  const c = 2 * Math.atan2(Math.sqrt(a), Math.sqrt(1 - a));
  return R * c;
}
const STATUS_STYLES: Record<EmergencyStatus, { bg?: string; border?: string; text?: string }> = {
  in_process: { bg: "bg-emerald-50", border: "border-emerald-300/70", text: "text-emerald-700" },
  waiting: { bg: "bg-amber-50", border: "border-amber-300/70", text: "text-amber-700" },
  completed: { bg: "bg-blue-50", border: "border-blue-300/70", text: "text-blue-700" },
  canceled: { bg: "bg-rose-50", border: "border-rose-300/70", text: "text-rose-700" },
};
const prettyStatus = (s: EmergencyStatus) =>
  s === "in_process" ? "In Process" : s.replace(/_/g, " ").replace(/\b\w/g, (c) => c.toUpperCase());

/* ----------------------------- Cute spinner ----------------------------- */
function SpinningGear({ size = 14, color = "#059669" }) {
  const spin = React.useRef(new Animated.Value(0)).current;
  React.useEffect(() => {
    const anim = Animated.loop(Animated.timing(spin, { toValue: 1, duration: 1200, easing: Easing.linear, useNativeDriver: true }));
    anim.start();
    return () => anim.stop();
  }, [spin]);
  const rotate = spin.interpolate({ inputRange: [0, 1], outputRange: ["0deg", "360deg"] });
  return (
    <Animated.View style={{ transform: [{ rotate }] }}>
      <Ionicons name="settings-outline" size={size} color={color} />
    </Animated.View>
  );
}

/* ----------------------------- CenterConfirm ----------------------------- */
function CenterConfirm({
  visible, title, message, onCancel, onConfirm, confirmLabel = "Confirm", cancelLabel = "Cancel", confirmColor = "#2563EB",
}: {
  visible: boolean; title: string; message?: string; onCancel: () => void; onConfirm: () => void;
  confirmLabel?: string; cancelLabel?: string; confirmColor?: string;
}) {
  return (
    <Modal visible={visible} transparent animationType="fade" onRequestClose={onCancel}>
      <View className="flex-1 items-center justify-center" style={{ backgroundColor: "rgba(0,0,0,0.35)" }}>
        <View className="w-11/12 max-w-md rounded-2xl bg-white p-5" style={cardShadow as any}>
          <View className="items-center mb-2"><Ionicons name="alert-circle-outline" size={28} color={confirmColor} /></View>
          <Text className="text-lg font-semibold text-slate-900 text-center">{title}</Text>
          {message ? <Text className="mt-2 text-[14px] text-slate-600 text-center">{message}</Text> : null}
          <View className="mt-5 flex-row gap-10">
            <Pressable onPress={onCancel} className="flex-1 rounded-2xl border border-slate-300 py-2.5 items-center">
              <Text className="text-[14px] text-slate-900">{cancelLabel}</Text>
            </Pressable>
            <Pressable onPress={onConfirm} className="flex-1 rounded-2xl py-2.5 items-center" style={{ backgroundColor: confirmColor }}>
              <Text className="text-[14px] text-white font-semibold">{confirmLabel}</Text>
            </Pressable>
          </View>
        </View>
      </View>
    </Modal>
  );
}

/* ----------------------------- Screen ----------------------------- */
export default function ShopAcceptedRequests() {
  const router = useRouter();

  const [loading, setLoading] = useState<{ visible: boolean; message?: string }>({ visible: false });
  const [userId, setUserId] = useState<string | null>(null);
  const [shopId, setShopId] = useState<string | null>(null);

  const [items, setItems] = useState<CardItem[]>([]);
  const [openCards, setOpenCards] = useState<Record<string, boolean>>({});
  const [showPaymentModal, setShowPaymentModal] = useState(false);
  const [showCancelModal, setShowCancelModal] = useState(false);
  const [selectedEmergency, setSelectedEmergency] = useState<{ emergencyId: string; distanceKm: number } | null>(null);

  const [confirmHideId, setConfirmHideId] = useState<string | null>(null);

  // amounts snapshot for PaymentModal
  const [originalTx, setOriginalTx] = useState<{ distance_fee: number; labor_cost: number; total_amount: number } | null>(null);

  const toggleCard = (emId: string) => setOpenCards((m) => ({ ...m, [emId]: !m[emId] }));

  /* ----------------------------- Data fetchers ----------------------------- */
  const fetchAll = useCallback(async (withSpinner: boolean) => {
    try {
      if (withSpinner) setLoading({ visible: true, message: "Loading accepted requests…" });

      // who am I -> which shop
      let uid = userId;
      if (!uid) {
        const { data: auth } = await supabase.auth.getUser();
        if (!auth?.user) throw new Error("Please sign in.");
        uid = auth.user.id;
        setUserId(uid);
      }
      let sid = shopId;
      if (!sid) {
        const { data: srow, error: sErr } = await supabase.from("shop_details").select("shop_id").eq("user_id", uid!).single();
        if (sErr || !srow?.shop_id) throw new Error("Shop profile not found.");
        sid = srow.shop_id as string;
        setShopId(sid);
      }

      // 1) accepted SRs for this shop (and not soft-hidden)
      const { data: srs, error: srErr } = await supabase
        .from("service_requests")
        .select("service_id, emergency_id, shop_id, latitude, longitude, status, requested_at, accepted_at, shop_hidden")
        .eq("shop_id", sid!)
        .eq("status", "accepted")
        .eq("shop_hidden", false)
        .order("accepted_at", { ascending: false, nullsFirst: false })
        .order("requested_at", { ascending: false });
      if (srErr) throw srErr;
      const srRows = (srs as ServiceRequestRow[]) ?? [];
      if (srRows.length === 0) { setItems([]); return; }

      // 2) batch emergencies (exclude completed)
      const emIds = Array.from(new Set(srRows.map((r) => r.emergency_id)));
      const { data: ems, error: emErr } = await supabase
        .from("emergency")
        .select("emergency_id, user_id, vehicle_type, breakdown_cause, attachments, emergency_status, latitude, longitude, created_at, accepted_at, accepted_by")
        .in("emergency_id", emIds);
      if (emErr) throw emErr;

      const emMap = new Map<string, EmergencyRow>();
      (ems as EmergencyRow[]).forEach((e) => {
        if ((!e.accepted_by || e.accepted_by === uid) && e.emergency_status !== "completed") emMap.set(e.emergency_id, e);
      });
      const filteredSRs = srRows.filter((sr) => emMap.has(sr.emergency_id));
      if (filteredSRs.length === 0) { setItems([]); return; }

      // 3) driver profiles
      const driverIds = Array.from(new Set(Array.from(emMap.values()).map((e) => e.user_id)));
      const { data: users } = await supabase.from("app_user").select("user_id, full_name, photo_url").in("user_id", driverIds);
      const userMap = new Map<string, AppUserRow>();
      (users as AppUserRow[] | null)?.forEach((u) => userMap.set(u.user_id, u));

      // 4) payment_transaction for these emergencies (for this shop)
      const { data: txs } = await supabase
        .from("payment_transaction")
        .select("transaction_id, emergency_id, service_id, shop_id, rate_per_km, distance_km, distance_fee, labor_cost, extra_total, total_amount, status, created_at, updated_at, paid_at, proof_image_url")
        .eq("shop_id", sid!)
        .in("emergency_id", Array.from(emMap.keys()));
      // choose most recent per service_id
      const txByService = new Map<string, TxRow>();
      (txs as TxRow[] | null)?.forEach((t) => {
        const cur = txByService.get(t.service_id);
        if (!cur || new Date(t.created_at).getTime() > new Date(cur.created_at).getTime()) txByService.set(t.service_id, t);
      });

      // 5) compose cards
      const composed: CardItem[] = await Promise.all(
        filteredSRs.map(async (sr) => {
          const em = emMap.get(sr.emergency_id)!;
          const u = userMap.get(em.user_id);
          const driverName = u?.full_name || "Driver";
          const driverAvatar = u?.photo_url || AVATAR_PLACEHOLDER;
          const distanceKm = haversineKm(sr.latitude, sr.longitude, em.latitude, em.longitude);
          const landmark = await reverseGeocode(em.latitude, em.longitude);

          const tx = txByService.get(sr.service_id);
          const charges: Charges | undefined = tx
            ? {
                ratePerKm: Number(tx.rate_per_km || 0),
                distanceKm: Number(tx.distance_km || 0),
                distanceFee: Number(tx.distance_fee || 0),
                laborCost: Number(tx.labor_cost || 0),
                extraTotal: Number(tx.extra_total || 0),
                totalAmount: Number(tx.total_amount || 0),
                txStatus: tx.status,
              }
            : undefined;

          return {
            serviceId: sr.service_id,
            emergencyId: sr.emergency_id,
            driverUserId: u?.user_id ?? null,
            driverName,
            driverAvatar,
            vehicleType: em.vehicle_type,
            info: em.breakdown_cause || "—",
            lat: em.latitude,
            lon: em.longitude,
            landmark,
            location: `(${em.latitude.toFixed(5)}, ${em.longitude.toFixed(5)})`,
            dateTime: fmtDateTime(em.created_at),
            sentWhen: timeAgo(sr.accepted_at || sr.requested_at),
            emStatus: em.emergency_status,
            distanceKm,
            imageUrls: (em.attachments || []).filter(Boolean) || undefined,
            charges,
          };
        })
      );

      // sort: in_process first, then canceled (completed excluded)
      composed.sort((a, b) => {
        const order = (s: EmergencyStatus) => (s === "in_process" ? 0 : s === "canceled" ? 1 : 2);
        return order(a.emStatus) - order(b.emStatus);
      });

      setItems(composed);
    } catch (e: any) {
      Alert.alert("Unable to load", e?.message ?? "Please try again.");
    } finally {
      if (withSpinner) setLoading({ visible: false });
    }
  }, [shopId, userId]);

  // Load one tx (used by PaymentModal open)
  const loadPaymentTx = useCallback(
    async (emergencyId: string) => {
      if (!shopId) return null;
      const { data: tx, error } = await supabase
        .from("payment_transaction")
        .select("transaction_id, distance_fee, labor_cost, total_amount")
        .eq("emergency_id", emergencyId)
        .eq("shop_id", shopId)
        .order("created_at", { ascending: false })
        .limit(1)
        .maybeSingle();
      if (error) dbg("loadPaymentTx error", error);
      return tx ?? null;
    },
    [shopId]
  );

  /* ----------------------------- Actions ----------------------------- */
  const openDirections = (lat: number, lon: number) => {
    Linking.openURL(`https://www.google.com/maps/dir/?api=1&destination=${lat},${lon}`).catch(() => {});
  };

<<<<<<< HEAD
  const messageDriver = (emergencyId: string) => {
    try { router.push({ pathname: "/shop/messages", params: { to: emergencyId } as any }); }
    catch { router.push("/shop/messages"); }
=======
  // 🔵 UPDATED: Navigate directly to conversation instead of messages list
  const messageDriver = async (emergencyId: string, driverUserId: string | null) => {
    try {
      setLoading({ visible: true, message: "Opening chat..." });

      if (!driverUserId) {
        Alert.alert("Error", "Driver information is not available.");
        return;
      }

      // Check if conversation already exists for this emergency
      const { data: existingConvs, error: convError } = await supabase
        .from("conversations")
        .select("id")
        .eq("emergency_id", emergencyId)
        .order("updated_at", { ascending: false });

      if (convError) {
        console.error("Error checking conversations:", convError);
      }

      let conversationId;

      // Use the most recent existing conversation if found
      if (existingConvs && existingConvs.length > 0) {
        conversationId = existingConvs[0].id;
        console.log("Found existing emergency conversation:", conversationId);
      } else {
        // Create new conversation for this emergency
        const { data: newConv, error } = await supabase
          .from("conversations")
          .insert({
            emergency_id: emergencyId,
            customer_id: driverUserId, // driver is the customer in emergency context
            driver_id: userId, // shop is the driver in emergency context
          })
          .select()
          .single();

        if (error) {
          console.error("Error creating conversation:", error);
          Alert.alert("Error", "Could not start conversation. Please try again.");
          return;
        }
        conversationId = newConv.id;
        console.log("Created new emergency conversation:", conversationId);
      }

      // 🔵 FIXED: Use the correct route that exists in your app
      // Navigate to the driver chat screen (since that's what exists)
      router.push(`/driver/chat/${conversationId}`);
    } catch (error) {
      console.error("Error in messageDriver:", error);
      Alert.alert("Error", "Could not start conversation. Please try again.");
    } finally {
      setLoading({ visible: false });
    }
>>>>>>> 8416ebe3
  };

  const handleMarkComplete = async (emergencyId: string, distanceKm?: number) => {
    setSelectedEmergency({ emergencyId, distanceKm: distanceKm || 0 });

    const tx = await loadPaymentTx(emergencyId);
    if (tx) {
      setOriginalTx({
        distance_fee: Number(tx.distance_fee) || 0,
        labor_cost: Number(tx.labor_cost) || 0,
        total_amount: Number(tx.total_amount) || 0,
      });
    } else {
      // fallback if no tx yet (rare)
      setOriginalTx({ distance_fee: (distanceKm || 0) * 15, labor_cost: 0, total_amount: (distanceKm || 0) * 15 });
    }
    setShowPaymentModal(true);
  };

  const handleCancelRepair = (emergencyId: string, distanceKm?: number) => {
    setSelectedEmergency({ emergencyId, distanceKm: distanceKm || 0 });
    setShowCancelModal(true);
  };

  const handleInvoiceSubmit = async (invoice: {
    offerId: string;            // emergencyId
    finalLaborCost: number;
    finalPartsCost?: number;    // unused
    finalServices: any[];       // extra items
    finalTotal?: number;        // recomputed
  }) => {
    try {
      setLoading({ visible: true, message: "Creating invoice… awaiting driver payment" });

      const tx = await loadPaymentTx(invoice.offerId);
      if (!tx) throw new Error("No payment transaction found for this emergency.");

      const now = new Date().toISOString();

      // Base distance = tx.distance_fee; extras from modal; recompute total
      const baseDistance = Number(originalTx?.distance_fee ?? 0);
      const extraTotal = (invoice.finalServices || []).reduce((sum: number, s: any) => {
        const qty = Number(s?.qty ?? s?.quantity ?? 1) || 1;
        const unit = Number(s?.fee ?? s?.price ?? s?.amount ?? s?.cost ?? 0) || 0;
        return sum + qty * unit;
      }, 0);
      const labor = Number(invoice.finalLaborCost || 0);
      const computedTotal = baseDistance + labor + extraTotal;

      const { error: txErr } = await supabase
        .from("payment_transaction")
        .update({
          labor_cost: Number(labor.toFixed(2)),
          extra_items: invoice.finalServices ?? [],
          extra_total: Number(extraTotal.toFixed(2)),
          total_amount: Number(computedTotal.toFixed(2)),
          status: "to_pay",
          updated_at: now,
        })
        .eq("transaction_id", tx.transaction_id);
      if (txErr) throw txErr;

      // Move card to Completed/Transactions screen
      setItems((prev) => prev.filter((it) => it.emergencyId !== invoice.offerId));
      setShowPaymentModal(false);
      setSelectedEmergency(null);
      setOriginalTx(null);
      try { router.push("/shop/completedrequest"); } catch {}

      Alert.alert("Invoice sent", "Waiting for the driver to pay.");
    } catch (e: any) {
      Alert.alert("Update failed", e?.message ?? "Please try again.");
    } finally {
      setLoading({ visible: false });
    }
  };

  const handleCancelSubmit = async (cancelData: {
    offerId: string; cancelOption: "incomplete" | "diagnose_only"; reason?: string; totalFees: number;
  }) => {
    try {
      setLoading({ visible: true, message: "Cancelling repair service…" });

      const now = new Date().toISOString();

      // 1) emergency -> canceled
      const { error: emergencyError } = await supabase
        .from("emergency")
        .update({ emergency_status: "canceled", canceled_at: now, canceled_reason: cancelData.reason || null })
        .eq("emergency_id", cancelData.offerId);
      if (emergencyError) throw emergencyError;

      // 2) payment_transaction -> canceled (store reason/option & amount)
      const { data: tx } = await supabase
        .from("payment_transaction")
        .select("transaction_id, distance_fee, labor_cost")
        .eq("emergency_id", cancelData.offerId)
        .eq("shop_id", shopId!)
        .order("created_at", { ascending: false })
        .limit(1)
        .maybeSingle();

      if (tx) {
        const baseDistance = Number(tx.distance_fee || 0);
        const baseLabor = Number(tx.labor_cost || 0);
        const computed = cancelData.cancelOption === "incomplete" ? baseDistance + baseLabor * 0.5 : baseDistance;

        const { error: txErr } = await supabase
          .from("payment_transaction")
          .update({
            total_amount: Number(computed.toFixed(2)),
            status: "canceled",
            cancel_option: cancelData.cancelOption,
            cancel_reason: cancelData.reason || null,
            canceled_at: now,
            updated_at: now,
          })
          .eq("transaction_id", tx.transaction_id);
        if (txErr) throw txErr;
      }

      // Local UI
      setItems((prev) => prev.map((it) => (it.emergencyId === cancelData.offerId ? { ...it, emStatus: "canceled" } : it)));
      setShowCancelModal(false);
      setSelectedEmergency(null);
      Alert.alert("Repair Cancelled", `The repair has been cancelled. Total fees: ${peso(cancelData.totalFees)}`);
    } catch (e: any) {
      Alert.alert("Cancellation failed", e?.message ?? "Please try again.");
    } finally {
      setLoading({ visible: false });
    }
  };

  // soft-hide accepted row for this shop
  const hideAccepted = async (serviceId: string) => {
    try {
      setLoading({ visible: true, message: "Hiding from list…" });
      const { error } = await supabase.from("service_requests").update({ shop_hidden: true }).eq("service_id", serviceId);
      if (error) throw error;
      setItems((prev) => prev.filter((it) => it.serviceId !== serviceId));
    } catch (e: any) {
      Alert.alert("Hide failed", e?.message ?? "Please try again.");
    } finally {
      setLoading({ visible: false });
    }
  };

  /* ----------------------------- Realtime ----------------------------- */
  useEffect(() => {
    const chSR = supabase
      .channel("sr-shop-accepted")
      .on("postgres_changes", { event: "*", schema: "public", table: "service_requests" }, (payload) => {
        const row = (payload as any).new as ServiceRequestRow | undefined;
        if (!row) return;
        setItems((prev) => {
          if (row.status !== "accepted") return prev.filter((it) => it.serviceId !== row.service_id);
          return prev.map((it) =>
            it.serviceId === row.service_id ? { ...it, sentWhen: timeAgo(row.accepted_at || row.requested_at) } : it
          );
        });
      })
      .subscribe();

    const chEM = supabase
      .channel("em-shop-status")
      .on("postgres_changes", { event: "*", schema: "public", table: "emergency" }, (payload) => {
        const row = (payload as any).new as EmergencyRow | undefined;
        if (!row) return;
        setItems((prev) => {
          if (row.emergency_status === "completed") return prev.filter((it) => it.emergencyId !== row.emergency_id);
          return prev.map((it) => (it.emergencyId === row.emergency_id ? { ...it, emStatus: row.emergency_status } : it));
        });
      })
      .subscribe();

    // tx updates (e.g., when driver pays or proof is uploaded)
    const chTX = supabase
      .channel("tx-shop")
      .on("postgres_changes", { event: "*", schema: "public", table: "payment_transaction" }, (payload) => {
        const row = (payload as any).new as TxRow | undefined;
        if (!row || row.shop_id !== shopId) return;
        setItems((prev) =>
          prev.map((it) =>
            it.serviceId === row.service_id
              ? {
                  ...it,
                  charges: {
                    ratePerKm: Number(row.rate_per_km || 0),
                    distanceKm: Number(row.distance_km || 0),
                    distanceFee: Number(row.distance_fee || 0),
                    laborCost: Number(row.labor_cost || 0),
                    extraTotal: Number(row.extra_total || 0),
                    totalAmount: Number(row.total_amount || 0),
                    txStatus: row.status,
                  },
                }
              : it
          )
        );
      })
      .subscribe();

    return () => {
      supabase.removeChannel(chSR);
      supabase.removeChannel(chEM);
      supabase.removeChannel(chTX);
    };
  }, [shopId]);

  /* ----------------------------- Lifecycle ----------------------------- */
  useEffect(() => { fetchAll(true); }, [fetchAll]);
  useEffect(() => { const id = setInterval(() => fetchAll(false), 15000); return () => clearInterval(id); }, [fetchAll]);

  /* ----------------------------- Render ----------------------------- */
  const renderItem = ({ item }: { item: CardItem }) => {
    const ST = STATUS_STYLES[item.emStatus];
    const isOpen = !!openCards[item.emergencyId];
    const hasCharges = !!item.charges;

    return (
      <Pressable
        onPress={() => toggleCard(item.emergencyId)}
        className="bg-white rounded-2xl p-5 mb-4 border border-slate-200 relative"
        style={cardShadow as any}
      >
        {/* Trash on canceled */}
        {item.emStatus === "canceled" && (
          <View className="absolute top-3 right-3">
            <Pressable onPress={() => setConfirmHideId(item.serviceId)} hitSlop={8} className="p-1 rounded-full">
              <Ionicons name="trash-outline" size={20} color="#64748B" />
            </Pressable>
          </View>
        )}

        {/* Header */}
        <View className="flex-row items-center">
          <Image source={{ uri: item.driverAvatar }} className="w-12 h-12 rounded-full" />
          <View className="ml-3 flex-1">
            <Text className="text-[17px] font-semibold text-slate-900" numberOfLines={1}>{item.driverName}</Text>
            <Text className="text-[13px] text-slate-500 mt-0.5">Emergency Request • {item.vehicleType}</Text>
          </View>

          {/* Quick total pill */}
          {hasCharges && (
            <View className="ml-3 rounded-full bg-slate-100 border border-slate-300 px-3 py-1">
              <Text className="text-[12px] font-semibold text-slate-900">{peso(item.charges!.totalAmount)}</Text>
            </View>
          )}
        </View>

        <View className="h-px bg-slate-200 my-4" />

        {/* Driver info */}
        <View className="space-y-3">
          {!!item.info && item.info !== "—" && (
            <View className="flex-row items-start">
              <Ionicons name="document-text-outline" size={16} color="#64748B" />
              <View className="ml-3 flex-1">
                <Text className="text-slate-600 text-sm font-medium">Driver Notes</Text>
                <Text className="text-slate-800 text-sm mt-0.5 leading-5">{item.info}</Text>
              </View>
            </View>
          )}

          <View className="flex-row items-start">
            <Ionicons name="location-outline" size={16} color="#64748B" />
            <View className="ml-3 flex-1">
              <Text className="text-slate-600 text-sm font-medium">Landmark</Text>
              <Text className="text-slate-800 text-sm mt-0.5 leading-5">{item.landmark}</Text>
            </View>
          </View>

          <View className="flex-row items-start">
            <Ionicons name="map-outline" size={16} color="#64748B" />
            <View className="ml-3 flex-1">
              <Text className="text-slate-600 text-sm font-medium">Location</Text>
              <Text className="text-slate-800 text-sm mt-0.5">{item.location}</Text>
            </View>
          </View>

          <View className="flex-row items-start">
            <Ionicons name="calendar-outline" size={16} color="#64748B" />
            <View className="ml-3 flex-1">
              <Text className="text-slate-600 text-sm font-medium">Date & Time</Text>
              <Text className="text-slate-800 text-sm mt-0.5">{item.dateTime}</Text>
            </View>
          </View>
        </View>

        {/* Charges block */}
        {hasCharges && (
          <>
            <View className="h-px bg-slate-200 my-4" />
            <View className="p-4 bg-slate-50 rounded-xl border border-slate-200">
              <View className="flex-row justify-between items-center">
                <Text className="text-slate-600 text-sm">Distance Fee</Text>
                <Text className="text-slate-900 text-sm font-medium">{peso(item.charges!.distanceFee)} {item.charges!.ratePerKm ? `(${peso(item.charges!.ratePerKm)}/km × ${Number(item.charges!.distanceKm).toFixed(2)}km)` : ""}</Text>
              </View>
              <View className="flex-row justify-between items-center mt-2">
                <Text className="text-slate-600 text-sm">Labor</Text>
                <Text className="text-slate-900 text-sm font-medium">{peso(item.charges!.laborCost)}</Text>
              </View>
              {Number(item.charges!.extraTotal) > 0 && (
                <View className="flex-row justify-between items-center mt-2">
                  <Text className="text-slate-600 text-sm">Extras</Text>
                  <Text className="text-slate-900 text-sm font-medium">{peso(item.charges!.extraTotal)}</Text>
                </View>
              )}
              <View className="flex-row justify-between items-center pt-2 mt-2 border-t border-slate-300">
                <Text className="text-slate-800 text-sm font-semibold">Total</Text>
                <Text className="text-slate-900 text-sm font-bold">{peso(item.charges!.totalAmount)}</Text>
              </View>
            </View>
          </>
        )}

        <View className="h-px bg-slate-200 my-4" />

        {/* Status + meta */}
        <View className="flex-row items-center justify-between">
          <View className={`rounded-full px-3 py-1.5 border self-start flex-row items-center ${STATUS_STYLES[item.emStatus].bg ?? ""} ${STATUS_STYLES[item.emStatus].border ?? ""}`}>
            {item.emStatus === "in_process" ? (<View className="mr-1.5"><SpinningGear size={12} /></View>) : null}
            <Text className={`text-[12px] font-medium ${STATUS_STYLES[item.emStatus].text ?? "text-slate-800"}`}>
              {prettyStatus(item.emStatus)}
            </Text>
          </View>
          <Text className="text-[13px] text-slate-400">Sent {item.sentWhen}</Text>
        </View>

        {/* Expanded actions */}
        {isOpen && (
          <>
            <View className="h-px bg-slate-200 my-4" />

            {/* Primary actions */}
            <View className="flex-row gap-3">
<<<<<<< HEAD
              <Pressable onPress={() => messageDriver(item.emergencyId)} className="flex-1 rounded-xl py-2.5 items-center border border-slate-300">
=======
              {/* 🔵 UPDATED: Message Button - now passes driverUserId */}
              <Pressable
                onPress={() => messageDriver(item.emergencyId, item.driverUserId)}
                className="flex-1 rounded-xl py-2.5 items-center border border-slate-300"
              >
>>>>>>> 8416ebe3
                <View className="flex-row items-center gap-1.5">
                  <Ionicons name="chatbubbles-outline" size={16} color="#0F172A" />
                  <Text className="text-[14px] font-semibold text-slate-900">Message</Text>
                </View>
              </Pressable>

              <Pressable onPress={() => openDirections(item.lat, item.lon)} className="flex-1 rounded-xl py-2.5 items-center border border-slate-300">
                <View className="flex-row items-center gap-1.5">
                  <Ionicons name="navigate-outline" size={16} color="#0F172A" />
                  <Text className="text-[14px] font-semibold text-slate-900">Location</Text>
                </View>
              </Pressable>
            </View>

            {item.emStatus === "in_process" && (
              <View className="flex-row gap-3 mt-3">
                <Pressable onPress={() => handleMarkComplete(item.emergencyId, item.distanceKm)} className="flex-1 rounded-xl py-2.5 px-4 bg-blue-600 items-center">
                  <Text className="text-white text-[14px] font-semibold">Complete</Text>
                </Pressable>

                <Pressable onPress={() => handleCancelRepair(item.emergencyId, item.distanceKm)} className="flex-1 rounded-xl py-2.5 px-4 border border-red-600 items-center bg-red-600">
                  <Text className="text-white text-[14px] font-semibold">Cancel Repair</Text>
                </Pressable>
              </View>
            )}
          </>
        )}
      </Pressable>
    );
  };

  return (
    <SafeAreaView className="flex-1 bg-[#F4F6F8]">
      <View className="flex-row items-center justify-between px-4 py-3 bg-white border-b border-slate-200">
        <Pressable onPress={() => router.back()} hitSlop={8}><Ionicons name="arrow-back" size={26} color="#0F172A" /></Pressable>
        <Text className="text-xl font-bold text-[#0F172A]">Accepted Requests</Text>
        <View style={{ width: 26 }} />
      </View>

      <FlatList
        data={items}
        keyExtractor={(i) => i.serviceId}
        renderItem={renderItem}
        contentContainerStyle={{ padding: 16, paddingBottom: 24 }}
        ListEmptyComponent={
          <View className="px-6 pt-16 items-center">
            <Ionicons name="document-text-outline" size={48} color="#94A3B8" />
            <Text className="text-center text-slate-500 mt-4 text-[15px]">No accepted requests to show.</Text>
          </View>
        }
      />

      {/* Payment Modal */}
      <PaymentModal
        visible={showPaymentModal}
        offerId={selectedEmergency?.emergencyId || ""} // emergencyId
        originalOffer={{
          labor_cost: originalTx?.labor_cost ?? 0,
          distance_fee: originalTx?.distance_fee ?? (selectedEmergency?.distanceKm || 0) * 15,
          total_cost: originalTx?.total_amount ?? ((originalTx?.labor_cost ?? 0) + (originalTx?.distance_fee ?? 0)),
        }}
        onClose={() => { setShowPaymentModal(false); setSelectedEmergency(null); setOriginalTx(null); }}
        onSubmit={handleInvoiceSubmit}
      />

      {/* Cancel Repair Modal */}
      <CancelRepairModal
        visible={showCancelModal}
        offerId={selectedEmergency?.emergencyId || ""}
        originalOffer={{
          labor_cost: 50,
          distance_fee: (selectedEmergency?.distanceKm || 0) * 15,
          total_cost: 50 + (selectedEmergency?.distanceKm || 0) * 15,
        }}
        onClose={() => { setShowCancelModal(false); setSelectedEmergency(null); }}
        onSubmit={handleCancelSubmit}
      />

      {/* Confirm: Hide accepted (trash) */}
      <CenterConfirm
        visible={!!confirmHideId}
        title="Delete request from your list?"
        message="Note: You cannot view this again once deleted."
        onCancel={() => setConfirmHideId(null)}
        onConfirm={() => { if (confirmHideId) { hideAccepted(confirmHideId); setConfirmHideId(null); } }}
        confirmLabel="Delete"
        cancelLabel="Back"
        confirmColor="#475569"
      />

      <LoadingScreen visible={loading.visible} message={loading.message} variant="spinner" />
    </SafeAreaView>
  );
}<|MERGE_RESOLUTION|>--- conflicted
+++ resolved
@@ -383,11 +383,6 @@
     Linking.openURL(`https://www.google.com/maps/dir/?api=1&destination=${lat},${lon}`).catch(() => {});
   };
 
-<<<<<<< HEAD
-  const messageDriver = (emergencyId: string) => {
-    try { router.push({ pathname: "/shop/messages", params: { to: emergencyId } as any }); }
-    catch { router.push("/shop/messages"); }
-=======
   // 🔵 UPDATED: Navigate directly to conversation instead of messages list
   const messageDriver = async (emergencyId: string, driverUserId: string | null) => {
     try {
@@ -445,7 +440,6 @@
     } finally {
       setLoading({ visible: false });
     }
->>>>>>> 8416ebe3
   };
 
   const handleMarkComplete = async (emergencyId: string, distanceKm?: number) => {
@@ -782,15 +776,11 @@
 
             {/* Primary actions */}
             <View className="flex-row gap-3">
-<<<<<<< HEAD
-              <Pressable onPress={() => messageDriver(item.emergencyId)} className="flex-1 rounded-xl py-2.5 items-center border border-slate-300">
-=======
               {/* 🔵 UPDATED: Message Button - now passes driverUserId */}
               <Pressable
                 onPress={() => messageDriver(item.emergencyId, item.driverUserId)}
                 className="flex-1 rounded-xl py-2.5 items-center border border-slate-300"
               >
->>>>>>> 8416ebe3
                 <View className="flex-row items-center gap-1.5">
                   <Ionicons name="chatbubbles-outline" size={16} color="#0F172A" />
                   <Text className="text-[14px] font-semibold text-slate-900">Message</Text>
