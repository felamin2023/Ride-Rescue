--- conflicted
+++ resolved
@@ -760,41 +760,57 @@
     []
   );
 
-  // (Optional) ensurePaymentTransaction unchanged…
-
-  const acceptService = useCallback(
-    async (opts: { serviceId: string; emergencyId: string; userId?: string }) => {
-      const { serviceId, emergencyId, userId: acceptedByUser } = opts;
-      const now = new Date().toISOString();
-
-      try {
-        setLoading({ visible: true, message: "Accepting request…" });
-
-        const { error: srErr } = await supabase
-          .from("service_requests")
-          .update({ status: "accepted", accepted_at: now })
-          .eq("service_id", serviceId)
-          .eq("emergency_id", emergencyId);
-        if (srErr) throw srErr;
-
-        const patch: Partial<EmergencyRow> & any = {
-          emergency_status: "in_process",
-          accepted_at: now,
-        };
-        if (acceptedByUser) patch.accepted_by = acceptedByUser;
-
-        const { error: emErr } = await supabase
-          .from("emergency")
-          .update(patch)
-          .eq("emergency_id", emergencyId);
-        if (emErr) throw emErr;
-
-<<<<<<< HEAD
-        // Optimistic UI:
-        setItems((prev) =>
-          prev.map((it) => (it.id === emergencyId ? { ...it, status: "IN_PROCESS" } : it))
-        );
-=======
+  // Copy latest offer → payment_transaction if not already created
+  async function ensurePaymentTransaction(
+    emergencyId: string,
+    serviceId: string
+  ): Promise<void> {
+    const { data: existing } = await supabase
+      .from("payment_transaction")
+      .select("transaction_id")
+      .eq("emergency_id", emergencyId)
+      .eq("service_id", serviceId)
+      .maybeSingle();
+
+    if (existing) return;
+
+    const { data: offer, error: offErr } = await supabase
+      .from("shop_offers")
+      .select(
+        "offer_id, emergency_id, service_id, shop_id, distance_km, rate_per_km, distance_fee, labor_cost, total_amount"
+      )
+      .eq("service_id", serviceId)
+      .order("created_at", { ascending: false })
+      .limit(1)
+      .maybeSingle();
+
+    if (offErr) throw offErr;
+    if (!offer) throw new Error("No offer found for this request.");
+
+    const { data: em } = await supabase
+      .from("emergency")
+      .select("user_id")
+      .eq("emergency_id", emergencyId)
+      .maybeSingle();
+
+    const { error: insErr } = await supabase.from("payment_transaction").insert({
+      emergency_id: emergencyId,
+      service_id: serviceId,
+      shop_id: offer.shop_id,
+      driver_user_id: em?.user_id ?? null,
+      offer_id: offer.offer_id,
+      rate_per_km: offer.rate_per_km,
+      distance_km: offer.distance_km,
+      distance_fee: offer.distance_fee,
+      labor_cost: offer.labor_cost,
+      parts_cost: 0,
+      total_amount: offer.total_amount,
+      status: "pending",
+    });
+
+    if (insErr) throw insErr;
+  }
+
   // ✅ Accept a service request (confirm first)
 // ✅ FIXED: Remove automatic conversation creation from acceptService
 // FILE: RequestStatus.tsx (or wherever your acceptService function lives)
@@ -807,45 +823,10 @@
   }) => {
     const { serviceId, emergencyId, userId: acceptedByUser } = opts;
     const now = new Date().toISOString();
->>>>>>> 47744b2c
-
-        setReqLists((prev) => {
-          const cur = prev[emergencyId] ?? [];
-          const next = cur.filter((r) => r.service_id !== serviceId);
-          return { ...prev, [emergencyId]: next };
-        });
-        setReqCounts((prev) => ({
-          ...prev,
-          [emergencyId]: Math.max(0, (prev[emergencyId] ?? 1) - 1),
-        }));
-
-<<<<<<< HEAD
-        const em = items.find((i) => i.id === emergencyId);
-        if (em) await fetchSRListFor(emergencyId, em.lat, em.lon);
-      } catch (e: any) {
-        Alert.alert("Accept failed", e?.message ?? "Please try again.");
-      } finally {
-        setLoading({ visible: false });
-      }
-    },
-    [items, fetchSRListFor]
-  );
-
-  const cancelEmergency = useCallback(async (emergencyId: string) => {
-    try {
-      setLoading({ visible: true, message: "Cancelling emergency…" });
-
-      const { error } = await supabase
-        .from("emergency")
-        .update({
-          emergency_status: "canceled",
-          canceled_at: new Date().toISOString(),
-        })
-        .eq("emergency_id", emergencyId);
-
-      if (error) throw error;
-
-=======
+
+      try {
+        setLoading({ visible: true, message: "Accepting request…" });
+
       console.log("🟢 [ACCEPT] Starting accept process");
       console.log("🟢 [ACCEPT] Service ID:", serviceId);
       console.log("🟢 [ACCEPT] Emergency ID:", emergencyId);
@@ -1135,19 +1116,11 @@
       // ════════════════════════════════════════════════════════════════
       // Update optimistic UI
       // ════════════════════════════════════════════════════════════════
->>>>>>> 47744b2c
       setItems((prev) =>
-        prev.map((item) => (item.id === emergencyId ? { ...item, status: "CANCELED" } : item))
+        prev.map((it) =>
+          it.id === emergencyId ? { ...it, status: "IN_PROCESS" } : it
+        )
       );
-<<<<<<< HEAD
-      setOpenCards((prev) => ({ ...prev, [emergencyId]: false }));
-    } catch (e: any) {
-      Alert.alert("Cancel failed", e?.message ?? "Please try again.");
-    } finally {
-      setLoading({ visible: false });
-    }
-  }, []);
-=======
 
       setReqLists((prev) => {
         const cur = prev[emergencyId] ?? [];
@@ -1186,38 +1159,30 @@
   [items, fetchSRListFor, setItems, setReqLists, setReqCounts, setLoading]
 );
 
-// 🔵 Cancel emergency (when no offers received within 5 min)
-const cancelEmergency = useCallback(async (emergencyId: string) => {
-  try {
-    setLoading({ visible: true, message: "Cancelling emergency…" });
-
-    const { error } = await supabase
-      .from("emergency")
-      .update({
-        emergency_status: "canceled",
-        canceled_at: new Date().toISOString(),
-      })
-      .eq("emergency_id", emergencyId);
-
-    if (error) throw error;
-
-    // Optimistic UI update
-    setItems((prev) =>
-      prev.map((item) =>
-        item.id === emergencyId ? { ...item, status: "CANCELED" } : item
-      )
-    );
-
-    // Close any open card for this emergency
-    setOpenCards((prev) => ({ ...prev, [emergencyId]: false }));
-
-  } catch (e: any) {
-    Alert.alert("Cancel failed", e?.message ?? "Please try again.");
-  } finally {
-    setLoading({ visible: false });
-  }
-}, []);
->>>>>>> 47744b2c
+  const cancelEmergency = useCallback(async (emergencyId: string) => {
+    try {
+      setLoading({ visible: true, message: "Cancelling emergency…" });
+
+      const { error } = await supabase
+        .from("emergency")
+        .update({
+          emergency_status: "canceled",
+          canceled_at: new Date().toISOString(),
+        })
+        .eq("emergency_id", emergencyId);
+
+      if (error) throw error;
+
+      setItems((prev) =>
+        prev.map((item) => (item.id === emergencyId ? { ...item, status: "CANCELED" } : item))
+      );
+      setOpenCards((prev) => ({ ...prev, [emergencyId]: false }));
+    } catch (e: any) {
+      Alert.alert("Cancel failed", e?.message ?? "Please try again.");
+    } finally {
+      setLoading({ visible: false });
+    }
+  }, []);
 
   const hideEmergency = useCallback(async (emergencyId: string) => {
     try {
